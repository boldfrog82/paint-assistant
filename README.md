--- conflicted
+++ resolved
@@ -1,7 +1,7 @@
-<<<<<<< HEAD
-=======
+codex/create-product-quotation-tool-nq6b3b
+
 codex/create-product-quotation-tool
->>>>>>> 144931b2
+Codex
 # Paint Quotation Generator
 
 An interactive Streamlit application for building customer quotations using the National Paints product catalogue and price list. The tool lets sales teams search the catalogue, add products with pack sizes, apply optional discounts, and export quotations as CSV or PDF files. Totals automatically include the mandatory 5% VAT.
@@ -56,7 +56,7 @@
 scripts/validate_data.py   # Data validation helper
 tests/test_quote.py        # Pytest suite
 ```
-<<<<<<< HEAD
+codex/create-product-quotation-tool-nq6b3b
 
 ## Web UI (Streamlit)
 
@@ -72,8 +72,8 @@
 - enter quantities and optional discounts for each line item
 - review running subtotals with 5% VAT automatically applied
 - download the current quotation as CSV or export a simple PDF invoice
-=======
-=======
+
+
 # paint-assistant
 
 This repository contains supporting data for National Paints products together
@@ -99,4 +99,4 @@
 The script reads prices from `pricelistnationalpaints.json`, so keep that file
 up to date to reflect the latest pricing.
 Codex
->>>>>>> 144931b2
+Codex