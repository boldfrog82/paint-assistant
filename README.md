<<<<<<< HEAD
=======
codex/create-product-quotation-tool-chfqn1

codex/create-product-quotation-tool-db0tm4

codex/create-product-quotation-tool-nq6b3b

codex/create-product-quotation-tool
Codex
odex
Codex
>>>>>>> 02afdf5d
# Paint Quotation Generator

An interactive Streamlit application for building customer quotations using the National Paints product catalogue and price list. The tool lets sales teams search the catalogue, add products with pack sizes, apply optional discounts, and export quotations as CSV or PDF files. Totals automatically include the mandatory 5% VAT.

## Getting started

1. **Install dependencies**
   ```bash
   python -m venv .venv
   source .venv/bin/activate
   pip install -r requirements.txt
   ```

2. **Run the Streamlit app**
   ```bash
   streamlit run app/streamlit_app.py
   ```
   The interface opens in your browser. Use the sidebar to enter customer details, search for paint products, and add them to the quotation.

## Data files

The app reads two JSON datasets stored in the `data/` directory:

- `paint_products.json` – descriptive product catalogue.
- `pricelistnationalpaints.json` – pricing information grouped by category.

When updating these files, validate them against their JSON Schemas to avoid runtime errors:

```bash
python scripts/validate_data.py
```

Both schema definitions live in `schemas/`.

## Testing

Run unit tests to verify the quotation maths:

```bash
pytest
```

## Project structure

```
app/
├── core/quote.py          # Quotation logic and helpers
└── streamlit_app.py       # Streamlit user interface

data/                     # Product and price data sources
schemas/                   # JSON Schemas for validation
scripts/validate_data.py   # Data validation helper
tests/test_quote.py        # Pytest suite
```
<<<<<<< HEAD
=======
codex/create-product-quotation-tool-chfqn1

codex/create-product-quotation-tool-db0tm4

codex/create-product-quotation-tool-nq6b3b
Codex
Codex
>>>>>>> 02afdf5d

## Web UI (Streamlit)

Launch the quotation interface locally with:

```bash
streamlit run app/streamlit_app.py
```

The browser UI lets you:

- search the catalogue with instant suggestions and select the right pack size
- enter quantities and optional discounts for each line item
- review running subtotals with 5% VAT automatically applied
<<<<<<< HEAD
- download the current quotation as CSV or export a simple PDF invoice
=======
- download the current quotation as CSV or export a simple PDF invoice
codex/create-product-quotation-tool-chfqn1

codex/create-product-quotation-tool-db0tm4



# paint-assistant

This repository contains supporting data for National Paints products together
with a lightweight interactive quotation builder.

## Quotation Builder

Run the tool from the repository root:

```
python quotation_tool.py
```

Features:

- Type part of a product name and receive instant suggestions similar to a
  search engine auto-complete.
- Choose the desired pack size (drum, gallon, litre, etc.) and quantity.
- Apply an optional per-line discount before VAT.
- Automatically calculates the subtotal, total discount, VAT (5%), and the
  grand total for the quotation.

The script reads prices from `pricelistnationalpaints.json`, so keep that file
up to date to reflect the latest pricing.
Codex
Codex
Codex
Codex
>>>>>>> 02afdf5d
<|MERGE_RESOLUTION|>--- conflicted
+++ resolved
@@ -1,5 +1,5 @@
-<<<<<<< HEAD
-=======
+codex/create-product-quotation-tool-k925yv
+
 codex/create-product-quotation-tool-chfqn1
 
 codex/create-product-quotation-tool-db0tm4
@@ -10,7 +10,7 @@
 Codex
 odex
 Codex
->>>>>>> 02afdf5d
+Codex
 # Paint Quotation Generator
 
 An interactive Streamlit application for building customer quotations using the National Paints product catalogue and price list. The tool lets sales teams search the catalogue, add products with pack sizes, apply optional discounts, and export quotations as CSV or PDF files. Totals automatically include the mandatory 5% VAT.
@@ -65,8 +65,8 @@
 scripts/validate_data.py   # Data validation helper
 tests/test_quote.py        # Pytest suite
 ```
-<<<<<<< HEAD
-=======
+codex/create-product-quotation-tool-k925yv
+
 codex/create-product-quotation-tool-chfqn1
 
 codex/create-product-quotation-tool-db0tm4
@@ -74,7 +74,7 @@
 codex/create-product-quotation-tool-nq6b3b
 Codex
 Codex
->>>>>>> 02afdf5d
+Codex
 
 ## Web UI (Streamlit)
 
@@ -89,10 +89,9 @@
 - search the catalogue with instant suggestions and select the right pack size
 - enter quantities and optional discounts for each line item
 - review running subtotals with 5% VAT automatically applied
-<<<<<<< HEAD
 - download the current quotation as CSV or export a simple PDF invoice
-=======
-- download the current quotation as CSV or export a simple PDF invoice
+codex/create-product-quotation-tool-k925yv
+
 codex/create-product-quotation-tool-chfqn1
 
 codex/create-product-quotation-tool-db0tm4
@@ -127,4 +126,4 @@
 Codex
 Codex
 Codex
->>>>>>> 02afdf5d
+Codex