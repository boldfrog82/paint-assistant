<<<<<<< HEAD
=======
codex/create-product-quotation-tool-db0tm4

codex/create-product-quotation-tool-nq6b3b

codex/create-product-quotation-tool
Codex
odex
>>>>>>> 83a80d54
# Paint Quotation Generator

An interactive Streamlit application for building customer quotations using the National Paints product catalogue and price list. The tool lets sales teams search the catalogue, add products with pack sizes, apply optional discounts, and export quotations as CSV or PDF files. Totals automatically include the mandatory 5% VAT.

## Getting started

1. **Install dependencies**
   ```bash
   python -m venv .venv
   source .venv/bin/activate
   pip install -r requirements.txt
   ```

2. **Run the Streamlit app**
   ```bash
   streamlit run app/streamlit_app.py
   ```
   The interface opens in your browser. Use the sidebar to enter customer details, search for paint products, and add them to the quotation.

## Data files

The app reads two JSON datasets stored in the `data/` directory:

- `paint_products.json` – descriptive product catalogue.
- `pricelistnationalpaints.json` – pricing information grouped by category.

When updating these files, validate them against their JSON Schemas to avoid runtime errors:

```bash
python scripts/validate_data.py
```

Both schema definitions live in `schemas/`.

## Testing

Run unit tests to verify the quotation maths:

```bash
pytest
```

## Project structure

```
app/
├── core/quote.py          # Quotation logic and helpers
└── streamlit_app.py       # Streamlit user interface

data/                     # Product and price data sources
schemas/                   # JSON Schemas for validation
scripts/validate_data.py   # Data validation helper
tests/test_quote.py        # Pytest suite
```
<<<<<<< HEAD
=======
codex/create-product-quotation-tool-db0tm4

codex/create-product-quotation-tool-nq6b3b
Codex
>>>>>>> 83a80d54

## Web UI (Streamlit)

Launch the quotation interface locally with:

```bash
streamlit run app/streamlit_app.py
```

The browser UI lets you:

- search the catalogue with instant suggestions and select the right pack size
- enter quantities and optional discounts for each line item
- review running subtotals with 5% VAT automatically applied
<<<<<<< HEAD
- download the current quotation as CSV or export a simple PDF invoice
=======
- download the current quotation as CSV or export a simple PDF invoice
codex/create-product-quotation-tool-db0tm4



# paint-assistant

This repository contains supporting data for National Paints products together
with a lightweight interactive quotation builder.

## Quotation Builder

Run the tool from the repository root:

```
python quotation_tool.py
```

Features:

- Type part of a product name and receive instant suggestions similar to a
  search engine auto-complete.
- Choose the desired pack size (drum, gallon, litre, etc.) and quantity.
- Apply an optional per-line discount before VAT.
- Automatically calculates the subtotal, total discount, VAT (5%), and the
  grand total for the quotation.

The script reads prices from `pricelistnationalpaints.json`, so keep that file
up to date to reflect the latest pricing.
Codex
Codex
Codex
>>>>>>> 83a80d54
<|MERGE_RESOLUTION|>--- conflicted
+++ resolved
@@ -1,5 +1,5 @@
-<<<<<<< HEAD
-=======
+codex/create-product-quotation-tool-chfqn1
+
 codex/create-product-quotation-tool-db0tm4
 
 codex/create-product-quotation-tool-nq6b3b
@@ -7,7 +7,7 @@
 codex/create-product-quotation-tool
 Codex
 odex
->>>>>>> 83a80d54
+Codex
 # Paint Quotation Generator
 
 An interactive Streamlit application for building customer quotations using the National Paints product catalogue and price list. The tool lets sales teams search the catalogue, add products with pack sizes, apply optional discounts, and export quotations as CSV or PDF files. Totals automatically include the mandatory 5% VAT.
@@ -62,13 +62,13 @@
 scripts/validate_data.py   # Data validation helper
 tests/test_quote.py        # Pytest suite
 ```
-<<<<<<< HEAD
-=======
+codex/create-product-quotation-tool-chfqn1
+
 codex/create-product-quotation-tool-db0tm4
 
 codex/create-product-quotation-tool-nq6b3b
 Codex
->>>>>>> 83a80d54
+Codex
 
 ## Web UI (Streamlit)
 
@@ -83,10 +83,9 @@
 - search the catalogue with instant suggestions and select the right pack size
 - enter quantities and optional discounts for each line item
 - review running subtotals with 5% VAT automatically applied
-<<<<<<< HEAD
 - download the current quotation as CSV or export a simple PDF invoice
-=======
-- download the current quotation as CSV or export a simple PDF invoice
+codex/create-product-quotation-tool-chfqn1
+
 codex/create-product-quotation-tool-db0tm4
 
 
@@ -118,4 +117,4 @@
 Codex
 Codex
 Codex
->>>>>>> 83a80d54
+Codex