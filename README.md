<<<<<<< HEAD
=======
codex/create-product-quotation-tool-nq6b3b

codex/create-product-quotation-tool
Codex
>>>>>>> 80bf4f5b
# Paint Quotation Generator

An interactive Streamlit application for building customer quotations using the National Paints product catalogue and price list. The tool lets sales teams search the catalogue, add products with pack sizes, apply optional discounts, and export quotations as CSV or PDF files. Totals automatically include the mandatory 5% VAT.

## Getting started

1. **Install dependencies**
   ```bash
   python -m venv .venv
   source .venv/bin/activate
   pip install -r requirements.txt
   ```

2. **Run the Streamlit app**
   ```bash
   streamlit run app/streamlit_app.py
   ```
   The interface opens in your browser. Use the sidebar to enter customer details, search for paint products, and add them to the quotation.

## Data files

The app reads two JSON datasets stored in the `data/` directory:

- `paint_products.json` – descriptive product catalogue.
- `pricelistnationalpaints.json` – pricing information grouped by category.

When updating these files, validate them against their JSON Schemas to avoid runtime errors:

```bash
python scripts/validate_data.py
```

Both schema definitions live in `schemas/`.

## Testing

Run unit tests to verify the quotation maths:

```bash
pytest
```

## Project structure

```
app/
├── core/quote.py          # Quotation logic and helpers
└── streamlit_app.py       # Streamlit user interface

data/                     # Product and price data sources
schemas/                   # JSON Schemas for validation
scripts/validate_data.py   # Data validation helper
tests/test_quote.py        # Pytest suite
```
<<<<<<< HEAD
=======
codex/create-product-quotation-tool-nq6b3b
>>>>>>> 80bf4f5b

## Web UI (Streamlit)

Launch the quotation interface locally with:

```bash
streamlit run app/streamlit_app.py
```

The browser UI lets you:

- search the catalogue with instant suggestions and select the right pack size
- enter quantities and optional discounts for each line item
- review running subtotals with 5% VAT automatically applied
<<<<<<< HEAD
- download the current quotation as CSV or export a simple PDF invoice
=======
- download the current quotation as CSV or export a simple PDF invoice


# paint-assistant

This repository contains supporting data for National Paints products together
with a lightweight interactive quotation builder.

## Quotation Builder

Run the tool from the repository root:

```
python quotation_tool.py
```

Features:

- Type part of a product name and receive instant suggestions similar to a
  search engine auto-complete.
- Choose the desired pack size (drum, gallon, litre, etc.) and quantity.
- Apply an optional per-line discount before VAT.
- Automatically calculates the subtotal, total discount, VAT (5%), and the
  grand total for the quotation.

The script reads prices from `pricelistnationalpaints.json`, so keep that file
up to date to reflect the latest pricing.
Codex
Codex
>>>>>>> 80bf4f5b
<|MERGE_RESOLUTION|>--- conflicted
+++ resolved
@@ -1,10 +1,10 @@
-<<<<<<< HEAD
-=======
+codex/create-product-quotation-tool-db0tm4
+
 codex/create-product-quotation-tool-nq6b3b
 
 codex/create-product-quotation-tool
 Codex
->>>>>>> 80bf4f5b
+odex
 # Paint Quotation Generator
 
 An interactive Streamlit application for building customer quotations using the National Paints product catalogue and price list. The tool lets sales teams search the catalogue, add products with pack sizes, apply optional discounts, and export quotations as CSV or PDF files. Totals automatically include the mandatory 5% VAT.
@@ -59,10 +59,10 @@
 scripts/validate_data.py   # Data validation helper
 tests/test_quote.py        # Pytest suite
 ```
-<<<<<<< HEAD
-=======
+codex/create-product-quotation-tool-db0tm4
+
 codex/create-product-quotation-tool-nq6b3b
->>>>>>> 80bf4f5b
+Codex
 
 ## Web UI (Streamlit)
 
@@ -77,10 +77,9 @@
 - search the catalogue with instant suggestions and select the right pack size
 - enter quantities and optional discounts for each line item
 - review running subtotals with 5% VAT automatically applied
-<<<<<<< HEAD
 - download the current quotation as CSV or export a simple PDF invoice
-=======
-- download the current quotation as CSV or export a simple PDF invoice
+codex/create-product-quotation-tool-db0tm4
+
 
 
 # paint-assistant
@@ -109,4 +108,4 @@
 up to date to reflect the latest pricing.
 Codex
 Codex
->>>>>>> 80bf4f5b
+Codex